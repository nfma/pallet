--- conflicted
+++ resolved
@@ -10,14 +10,13 @@
    [pallet.utils :as utils]
    [pallet.resource.file :as file]
    [pallet.compute.jvm :as jvm]
+   pallet.resource.script
    [clj-ssh.ssh :as ssh]
    [clojure.string :as string]
    [clojure.contrib.condition :as condition]
    [clojure.java.io :as io]
    [clojure.contrib.shell :as shell]
    [clojure.contrib.logging :as logging]))
-
-
 
 (def prolog
   (str "#!/usr/bin/env bash\n"
@@ -245,75 +244,6 @@
             (remote-sudo-cmd
              server session sftp-channel user tmpfile command)))))))
 
-<<<<<<< HEAD
-(defn execute-ssh-cmds
-  "Run cmds on a target."
-  [#^String server request user options]
-  (ssh/with-ssh-agent [(default-agent)]
-    (let [options (apply array-map options)
-          session (ssh/session server
-                               :username (:username user)
-                               :strict-host-key-checking :no
-                               :port (or (options :port) 22)
-                               :password (:password user))]
-      (script/with-template (resource/script-template request)
-        (ssh/with-connection session
-          (let [tmpfile (mktemp session "sudocmd")
-                tmpcpy (mktemp session "tfer")
-                sftp-channel (ssh/ssh-sftp session)]
-            (ssh/with-connection sftp-channel
-              (letfn [(execute
-                       [cmdstring]
-                       (logging/info (format "Cmd %s" cmdstring))
-                       (remote-sudo-cmd
-                        server session sftp-channel user tmpfile cmdstring))
-                      (from-local
-                       [transfers]
-                       (doseq [[file remote-name] transfers]
-                         (logging/info
-                          (format
-                           "Transferring file %s to node @ %s via %s"
-                           file remote-name tmpcpy))
-                         (ssh/sftp sftp-channel
-                                   :put (-> file java.io.FileInputStream.
-                                            java.io.BufferedInputStream.)
-                                   tmpcpy)
-
-                         (remote-sudo-cmd
-                          server session sftp-channel user tmpfile
-                          (stevedore/script
-                           (file/chmod "0600" ~tmpcpy)
-                           (file/mv ~tmpcpy ~remote-name :force true)))))
-                      (to-local
-                       [transfers]
-                       (doseq [[remote-file local-file] transfers]
-                         (logging/info
-                          (format
-                           "Transferring file %s from node to %s"
-                           remote-file local-file))
-                         (remote-sudo-cmd
-                          server session sftp-channel user tmpfile
-                          (stevedore/script
-                           (file/cp ~remote-file ~tmpcpy :force true)))
-                         (ssh/sftp sftp-channel
-                                   :get tmpcpy
-                                   (-> local-file java.io.FileOutputStream.
-                                       java.io.BufferedOutputStream.))))]
-                (resource/execute-commands
-                 request
-                 {:script/bash execute
-                  :transfer/to-local to-local
-                  :transfer/from-local from-local})))))))))
-
-(defn ssh-cmds
-  "Execute cmds for the request.
-   Also accepts an IP or hostname as anode."
-  [{:keys [address commands user ssh-port] :as request}]
-  (if commands
-    (let [options (if ssh-port [:port ssh-port] [])]
-      (execute-ssh-cmds address request user options))
-    [nil request]))
-=======
 (defn- ensure-ssh-connection
   "Try ensuring an ssh connection to the server specified in the request."
   [request]
@@ -342,7 +272,6 @@
                   :tmpfile tmpfile
                   :tmpcpy tmpcpy
                   :sftp-channel sftp-channel}))))
->>>>>>> faece2e8
 
 (defn- close-ssh-connection
   "Close any ssh connection to the server specified in the request."
@@ -369,22 +298,6 @@
     (verify-sh-return "for origin cmd" value result)
     [result request]))
 
-<<<<<<< HEAD
-(defn verify-sh-return
-  "Verify the return code of a sh execution"
-  [msg cmd result]
-  (when-not (zero? (:exit result))
-    (condition/raise
-     :message (format
-               "Error executing script %s\n :cmd %s :out %s\n :err %s"
-               msg cmd (:out result) (:err result))
-     :type :pallet-script-excution-error
-     :script-exit (:exit result)
-     :script-out  (:out result)
-     :script-err (:err result)
-     :server "localhost"))
-  result)
-=======
 (defn transfer-on-origin
   "Transfer files on origin by copying"
   [request f]
@@ -394,7 +307,6 @@
       (logging/info (format "Copying %s to %s" from to))
       (io/copy (io/file from) (io/file to)))
     [value request]))
->>>>>>> faece2e8
 
 (defn clojure-on-origin
   "Execute a clojure function on the origin"
