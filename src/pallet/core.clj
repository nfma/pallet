(ns #^{:author "Hugo Duncan"}
  pallet.core
"Pallet is used to provision configured compute nodes using jclouds and chef.

It uses a declaritive map for specifying the number of nodes with a given tag.
Each tag is used to look up a machine image template specification (in
jclouds), and to lookup configuration information (in chef).  The converge
function then tries to bring you compute servers into alignment with your
declared counts and configurations.

The bootstrap process for new compute nodes installs a user with sudo
permissions, using the specified username and password. The installed user is
used to execute the chef cookbooks.

Once the nodes are bootstrapped, and fall all existing nodes
the configured node information is written to the \"compute-nodes\" cookbook
before chef is run, and this provides a :compute_nodes attribute.  The
compute-nodes cookbook is expected to exist in the site-cookbooks of the
chef-repository you specify with `with-chef-repository`.

`chef-solo` is then run with chef repository you have specified using the node
tag as a configuration target.
"
  (:use
   [pallet.utils
    :only [remote-sudo make-user *admin-user* default-public-key-path
           as-string *file-transfers*]]
   [pallet.resource
    :only [produce-phases defphases with-init-resources]]
   [pallet.compute
    :only [node-has-tag? node-counts-by-tag boot-if-down compute-node?
           execute-script ssh-port]]
   [org.jclouds.compute
<<<<<<< HEAD
    :only [run-nodes destroy-node nodes-with-details tag running? compute-service?
           *compute*]]
=======
    :only [run-nodes destroy-node nodes-with-details tag running? compute-service? *compute*]]
>>>>>>> 67c3dbe1
   clojure.contrib.logging
   clojure.contrib.def)
  (:require
   [pallet.target :as target])
  (:import org.jclouds.compute.domain.OsFamily
           org.jclouds.compute.options.TemplateOptions
           org.jclouds.compute.domain.NodeMetadata))

(. System setProperty "http.agent"
   (str "Pallet " (System/getProperty "pallet.version")))

(defmacro with-admin-user
  "Specify the admin user for running remote commands.  The user is specified
  either as pallet.utils.User record (see the pallet.utils/make-user convenience fn),
  or as an argument list that will be passed to make-user."
  [user & exprs]
  `(let [user# ~user]
     (binding [*admin-user* (if (instance? pallet.utils.User user#) user# (apply make-user user#))]
       ~@exprs)))

(defn admin-user
  "Set the root binding for the admin user.
The user arg is a map as returned by make-user, or a username.
When passing a username the following options can be specified:
  :password
  :private-key-path
  :public-key-path"
  [user & options]
  (alter-var-root
   #'*admin-user* #(identity %2) (if (string? user)
                                   (apply make-user user options)
                                   user)))

(defmacro with-no-compute-service
  "Bind a null provider, for use when accessing local vms."
  [& body]
  `(binding [*compute* nil]
     ~@body))

(defmacro make-node
  "Create a node definition.  See defnode."
  [name image & options]
  `(apply hash-map
          (vector :tag (keyword ~name)
                  :image ~image
                  :phases (defphases ~@options))))

(defmacro defnode
  "Define a node type.  The name is used for the node tag.

   image defines the image selector template.  This is a vector of keyword or
          keyword value pairs that are used to filter the image list to select
          an image.
   Options are used to define phases. Standard phases are:
     :bootstrap    run on first boot
     :configure    defines the configuration of the node."
  [tag image & options]
  (let [[tag options] (name-with-attributes tag options)]
    `(def ~tag (make-node (name '~tag) ~image ~@options))))

(defn build-node-template-impl
  "Build a template for passing to jclouds run-nodes."
  ([compute options]
     (build-node-template-impl compute options (default-public-key-path) nil))
  ([compute options public-key-path init-script]
     (info (str "Options " options))
     (info (str "Init script\n" init-script))
     (let [options
           (if (and public-key-path (not (:authorize-public-key options)))
             (apply
              vector :authorize-public-key (slurp public-key-path) options)
             options)
           options
           (if (and init-script (not (:run-script options)))
             (apply vector :run-script (.getBytes init-script) options)
             options)]
    (apply org.jclouds.compute/build-template compute options))))

(defn build-node-template
  "Build the template for specified target node and compute context"
  [compute target public-key-path]
  {:pre [(map? target)]}
  (info (str "building node template for " (target :tag)))
  (when public-key-path (info (str "  authorizing " public-key-path)))
  (let [options (target :image)
        init-script (produce-phases
                     [:bootstrap] nil target (target :phases))]
    (when init-script (info (str "  using init script")))
    (build-node-template-impl
     compute
     options
     public-key-path
     init-script)))

(defn start-node
  "Convenience function for explicitly starting nodes."
  ([node-type] (start-node node-type *compute*))
  ([node-type compute]
     (run-nodes
      (as-string (node-type :tag))
      1
      (build-node-template-impl compute (node-type :image))
      compute)))

(defn create-nodes
  "Create count nodes based on the template for tag. The boostrap argument
expects a map with :authorize-public-key and :bootstrap-script keys.  The
bootstrap-script value is expected tobe a function that produces a
script that is run with root privileges immediatly after first boot."
  [node count compute]
  {:pre [(map? node)]}
  (info (str "Starting " count " nodes for " (node :tag)))
  (run-nodes (->> node (:tag) (name)) count
             (build-node-template
              compute node
              nil)
             compute))

(defn destroy-nodes-with-count
  "Destroys the specified number of nodes with the given tag.  Nodes are
   selected at random."
  [nodes tag count compute]
  (info (str "destroying " count " nodes with tag " tag))
  (dorun (map #(destroy-node (.getId %) compute)
              (take count (filter (partial node-has-tag? tag) nodes)))))

(defn node-count-difference
  "Find the difference between the required and actual node counts by tag."
  [node-map nodes]
  (let [node-counts (node-counts-by-tag nodes)]
    (merge-with
     - node-map
     (into {} (map #(vector (first %) (get node-counts ((first %) :tag) 0))
                   node-map)))))

(defn adjust-node-counts
  "Start or stop the specified number of nodes."
  [compute delta-map nodes]
  (trace (str "adjust-node-counts" delta-map))
  (info (str "destroying excess nodes"))
  (doseq [node-count (filter #(neg? (second %)) delta-map)]
    (destroy-nodes-with-count
      nodes ((first node-count) :tag) (- (second node-count)) compute))
  (info (str "adjust-node-counts starting new nodes"))
  (mapcat #(create-nodes (first %) (second %) compute)
          (filter #(pos? (second %)) delta-map)))

(defn converge-node-counts
  "Converge the nodes counts, given a compute facility and a reference number of
   instances."
<<<<<<< HEAD
  ([compute node-map] (converge-node-counts
                       compute node-map (nodes-with-details compute)))
=======
  ([compute node-map] (converge-node-counts compute node-map (nodes-with-details compute)))
>>>>>>> 67c3dbe1
  ([compute node-map nodes]
     (info "converging nodes")
     (trace (str "  " node-map))
     (boot-if-down compute nodes)       ; this needs improving
                                        ; should only reboot if required
     (let [nodes (filter running? nodes)]
       (adjust-node-counts
        compute
        (node-count-difference node-map nodes)
        nodes))))

(defn apply-phases-to-node
  "Apply a list of phases to a sequence of nodes"
  [compute node-type node phases user]
  (info (str "apply-phases-to-node " (tag node)))
  (let [phases (if (seq phases) phases [:configure])
        port (ssh-port node)
        options (if port [:port port] [])]
    (if node-type
      (doseq [phase phases]
        (with-init-resources nil
          (binding [*file-transfers* {}]
            (when-let [script (produce-phases [phase] node node-type
                                (node-type :phases))]
              (info script)
              (apply execute-script script node user options)))))
      (error (str "Could not find node type for node " (tag node))))))

(defn apply-phases
  "Apply a list of phases to a sequence of nodes"
  ([compute node-type nodes phases]
     (apply-phases compute node-type nodes phases *admin-user*))
  ([compute node-type nodes phases user]
     (trace (str "apply-phases for " (node-type :tag)
                 " " (count nodes) " nodes"))
     (doseq [node nodes]
       (apply-phases-to-node compute node-type node phases user))))

(defn nodes-in-map
  "Return nodes with tags corresponding to the keys in node-map"
  [node-map nodes]
  (let [tags (->> node-map keys (map :tag) (map name) set)]
    (->> nodes (filter running?) (filter #(-> % tag tags)))))

(defn filter-nodes-with-tag
  "Return nodes with the given tag"
  [nodes with-tag]
  (filter #(= (name with-tag) (tag %)) nodes))

(defn add-prefix-to-node-type
  [prefix node-type]
  (update-in node-type [:tag]
             (fn [tag] (keyword (str prefix (name tag))))))

(defn add-prefix-to-node-map [prefix node-map]
  (zipmap
   (map (partial add-prefix-to-node-type prefix) (keys node-map))
   (vals node-map)))

(defn ensure-configure-phase [phases]
  (if (some #{:configure} phases)
    phases
    (concat [:configure] phases)))

(defn converge*
  [compute prefix node-map phases]
  {:pre [(map? node-map)]}
  (trace (str "converge*  " node-map))
  (let [node-map (add-prefix-to-node-map prefix node-map)]
    (converge-node-counts compute node-map)
    (let [nodes (filter running? (nodes-with-details compute))
          target-nodes (nodes-in-map node-map nodes)
          phases (ensure-configure-phase phases)]
      (target/with-nodes nodes target-nodes
        (doseq [node-type (keys node-map)]
          (apply-phases
           compute
           node-type
           (filter-nodes-with-tag nodes (node-type :tag))
           phases))))))

(defn node-in-types?
  "Predicate for matching a node belonging to a set of node types"
  [node-types node]
  (some #(= (tag node) (name (% :tag))) node-types))

(defn nodes-for-type
  "Return the nodes that have a tag that matches one of the node types"
  [nodes node-type]
  (let [tag-string (name (node-type :tag))]
    (filter #(= tag-string (tag %)) nodes)))

(defn node-type?
  "Prdicate for testing if argument is node-type."
  [x]
  (and (map? x) (x :tag) (x :image) true))

(defn nodes-in-set
  "Build a map of nodes for the given node-set. A node set can be a node
  type, a sequence of node types, a node node-typ vector, or a sequence of nodes.
  e.g
     [node-type1 node-type2 {node-type #{node1 node2}}]

  The return value is a map of node-type -> node sequence."
  ([node-set prefix] (nodes-in-set node-set prefix *compute*))
  ([node-set prefix compute]
<<<<<<< HEAD
     (nodes-in-set
      node-set prefix compute (if compute (nodes-with-details compute))))
=======
     (nodes-in-set node-set prefix compute (if compute (nodes-with-details compute))))
>>>>>>> 67c3dbe1
  ([node-set prefix compute nodes]
     (letfn [(ensure-set [x] (if (set? x) x #{x}))
             (ensure-set-values
              [m]
              (zipmap (keys m) (map ensure-set (vals m))))]
       (cond
        (and (map? node-set) (not (node-type? node-set)))
        (ensure-set-values (add-prefix-to-node-map prefix node-set))
        (node-type? node-set)
        (let [node-type (add-prefix-to-node-type prefix node-set )]
          {node-type (set (nodes-for-type nodes node-type))})
        :else (reduce
               #(merge-with concat %1 %2) {}
               (map #(nodes-in-set % prefix compute nodes) node-set))))))

(defn lift*
  [compute prefix node-set phases]
  (let [nodes (if compute (filter running? (nodes-with-details compute)))
        target-node-map (nodes-in-set node-set prefix compute nodes)
        target-nodes (filter running? (apply concat (vals target-node-map)))
        nodes (or nodes target-nodes)]
    (target/with-nodes nodes target-nodes
      (doseq [[node-type nodes] target-node-map]
        (apply-phases
         compute
         node-type
         (filter running? nodes)
         phases)))))

(defn compute-service-and-options
  "Extract the compute service form a vector of options, returning the bound
  compute service if none specified."
  [arg options]
  (let [prefix (if (string? arg) arg)
        node-spec (if prefix (first options) arg)
        options (if prefix (rest options) options)
        compute (or (first (filter compute-service? options)) *compute*)]
    [compute prefix node-spec (remove #{compute} options)]))

(defn converge
  "Converge the existing compute resources with the counts specified in
   node-map.  The compute service may be supplied as an option, otherwise the
   bound compute-service is used.

   This applies the bootstrap phase to all new nodes, and the configure phase to
   all running nodes whose tag matches a key in the node map.  Additional phases
   can also be specified in the options, and will be applied to all matching
   nodes.  The :configure phase is always applied, as the first (post bootstrap)
   phase.  You can change the order in which the phases are applied by
   explicitly listing them.

   An optional tag prefix may be specified before the node-map."
  [node-map & options]
  (apply converge* (compute-service-and-options node-map options)))

(defn lift
  "Lift the running nodes in the specified node-set by applying the specified
   phases.  The compute service may be supplied as an option, otherwise the
   bound compute-service is used.  The configure phase is applied by default
   unless other phases are specified.

   node-set can be a node type, a sequence of node types, or a map
            of node type to nodes. Examples:
              [node-type1 node-type2 {node-type #{node1 node2}}]
              node-type
              {node-type #{node1 node2}}

   options can also be keywords specifying the phases to apply, or an immediate
   phase specified with the phase macro, or a function that will be called with
   each matching node.

   An optional tag prefix may be specified before the node-set."
  [node-set & options]
  (apply lift* (compute-service-and-options node-set options)))<|MERGE_RESOLUTION|>--- conflicted
+++ resolved
@@ -31,12 +31,8 @@
     :only [node-has-tag? node-counts-by-tag boot-if-down compute-node?
            execute-script ssh-port]]
    [org.jclouds.compute
-<<<<<<< HEAD
     :only [run-nodes destroy-node nodes-with-details tag running? compute-service?
            *compute*]]
-=======
-    :only [run-nodes destroy-node nodes-with-details tag running? compute-service? *compute*]]
->>>>>>> 67c3dbe1
    clojure.contrib.logging
    clojure.contrib.def)
   (:require
@@ -50,7 +46,7 @@
 
 (defmacro with-admin-user
   "Specify the admin user for running remote commands.  The user is specified
-  either as pallet.utils.User record (see the pallet.utils/make-user convenience fn),
+  either as pallet.utils.User record (see the pallet.utils/make-user convenience fn)
   or as an argument list that will be passed to make-user."
   [user & exprs]
   `(let [user# ~user]
@@ -187,12 +183,8 @@
 (defn converge-node-counts
   "Converge the nodes counts, given a compute facility and a reference number of
    instances."
-<<<<<<< HEAD
   ([compute node-map] (converge-node-counts
                        compute node-map (nodes-with-details compute)))
-=======
-  ([compute node-map] (converge-node-counts compute node-map (nodes-with-details compute)))
->>>>>>> 67c3dbe1
   ([compute node-map nodes]
      (info "converging nodes")
      (trace (str "  " node-map))
@@ -299,12 +291,8 @@
   The return value is a map of node-type -> node sequence."
   ([node-set prefix] (nodes-in-set node-set prefix *compute*))
   ([node-set prefix compute]
-<<<<<<< HEAD
      (nodes-in-set
       node-set prefix compute (if compute (nodes-with-details compute))))
-=======
-     (nodes-in-set node-set prefix compute (if compute (nodes-with-details compute))))
->>>>>>> 67c3dbe1
   ([node-set prefix compute nodes]
      (letfn [(ensure-set [x] (if (set? x) x #{x}))
              (ensure-set-values
