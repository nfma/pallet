(ns pallet.resource.remote-file
  "Resource to specify remote file content.

   `remote-file` has many options for the content of remote files.  Ownership
   and mode can of course be specified. By default the remote file is versioned,
   and multiple versions are kept.

   Modification of remote files outside of pallet cause an error to be raised
   by default."
  (:require
   [pallet.blobstore :as blobstore]
   [pallet.environment :as environment]
   [pallet.action :as action]
   [pallet.resource.directory :as directory]
   [pallet.resource.file :as file]
   [pallet.resource.lib :as lib]
   [pallet.resource.shell :as shell]
   pallet.resource.script
   [pallet.stevedore :as stevedore]
   [pallet.template :as templates]
   [pallet.utils :as utils]
   [clojure.contrib.def :as def]
   [clojure.java.io :as io])
  (:use pallet.thread-expr))

(def install-new-files true)
(def force-overwrite false)

(defn set-install-new-files
  "Set boolean flag to control installation of new files"
  [flag]
  (alter-var-root #'install-new-files (fn [_] flag)))

(defn set-force-overwrite
  "Globally force installation of new files, even if content on node has
  changed."
  [flag]
  (alter-var-root #'force-overwrite (fn [_] flag)))

(def/defvar
  content-options
  [:local-file :remote-file :url :md5 :content :literal :template :values
   :action :blob :blobstore]
  "A vector of the options accepted by remote-file.  Can be used for option
  forwarding when calling remote-file from other crates.")

(def/defvar
  version-options
  [:overwrite-changes :no-versioning :max-versions :flag-on-changed]
  "A vector of options for controlling versions. Can be used for option
  forwarding when calling remote-file from other crates.")

(def/defvar
  ownership-options
  [:owner :group :mode]
  "A vector of options for controlling ownership. Can be used for option
  forwarding when calling remote-file from other crates.")

(def/defvar
  all-options
  (concat content-options version-options ownership-options)
  "A vector of the options accepted by remote-file.  Can be used for option
  forwarding when calling remote-file from other crates.")

(defn- get-request
  "Build a curl or wget command from the specified request object."
  [request]
  (stevedore/script
   (if ("test" @(shell/which curl))
     ("curl" -s "--retry" 20
           ~(apply str (map
                        #(format "-H \"%s: %s\" " (first %) (second %))
                        (.. request getHeaders entries)))
           ~(.. request getEndpoint toASCIIString))
     (if ("test" @(shell/which wget))
       ("wget" -nv "--tries" 20
             ~(apply str (map
                          #(format "--header \"%s: %s\" " (first %) (second %))
                          (.. request getHeaders entries)))
             ~(.. request getEndpoint toASCIIString))
       (do
         (println "No download utility available")
         (shell/exit 1))))))

(defn- arg-vector
  "Return the non-request arguments."
  [_ & args]
  args)

(defn- delete-local-path
  [request local-path]
  (.delete local-path)
  request)

(defn with-remote-file
  "Function to call f with a local copy of the requested remote path.
   f should be a function taking [request local-path & _], where local-path will
   be a File with a copy of the remote file (which will be unlinked after
   calling f."
  [request f path & args]
  (let [local-path (utils/tmpfile)]
    (->
     request
     (action/schedule-action
      arg-vector [path (.getPath local-path)]
      :in-sequence :transfer/to-local :origin)
     (apply-> f local-path args)
     (action/schedule-action
      delete-local-path [local-path]
      :in-sequence :fn/clojure :origin))))

(defn transfer-file
  "Function to transfer a local file."
  [request local-path remote-path]
  (action/schedule-action
   request arg-vector [local-path remote-path]
   :in-sequence :transfer/from-local :origin))


<<<<<<< HEAD
(resource/defresource remote-file-resource
  (remote-file*
   [request path & {:keys [action url local-file remote-file link
                           content literal
                           template values
                           md5 md5-url
                           owner group mode force
                           blob blobstore
                           overwrite-changes no-versioning max-versions
                           flag-on-changed
                           force]
                    :or {action :create max-versions 5}
                    :as options}]
   (let [new-path (str path ".new")
         md5-path (str path ".md5")
         versioning (if no-versioning nil :numbered)
         proxy (environment/get-for request [:proxy] nil)]
     (case action
       :create
       (stevedore/checked-commands
        (str "remote-file " path)
        (cond
         (and url md5) (stevedore/chained-script
                        (if (|| (not (file-exists? ~path))
                                (!= ~md5 @((pipe
                                            (file/md5sum ~path)
                                            (file/cut
                                             "" :fields 1 :delimiter " ")))))
                          ~(stevedore/chained-script
                            (file/download-file ~url ~new-path :proxy ~proxy))))
         ;; Download md5 to temporary directory.
         (and url md5-url) (stevedore/chained-script
                            (var tmpdir (quoted (directory/make-temp-dir "rf")))
                            (var basefile
                                 (quoted
                                  (str @tmpdir "/" @(file/basename ~path))))
                            (var newmd5path (quoted (str @basefile ".md5")))
                            (file/download-file ~md5-url @newmd5path :proxy ~proxy)
                            (if (|| (not (file-exists? ~md5-path))
                                    (file/diff @newmd5path ~md5-path))
                              (do
                                (file/download-file ~url ~new-path :proxy ~proxy)
                                (file/ln ~new-path @basefile :symbolic true)
                                (if-not (file/md5sum-verify @newmd5path)
                                  (do
                                    (println ~(str "Download of " url
                                                   " failed to match md5"))
                                    (shell/exit 1)))))
                            (file/rm @tmpdir :force ~true :recursive ~true))
         url (stevedore/chained-script
              (file/download-file ~url ~new-path :proxy ~proxy))
         content (stevedore/script
                  (file/heredoc
                   ~new-path ~content ~(select-keys options [:literal])))
         local-file nil
         ;; (let [temp-path (resource/register-file-transfer!
         ;;                   local-file)]
         ;;    (stevedore/script
         ;;     (mv -f (str "~/" ~temp-path) ~new-path)))
         remote-file (stevedore/script
                      (file/cp ~remote-file ~new-path :force ~true))
         template (stevedore/script
                   (file/heredoc
                    ~new-path
                    ~(templates/interpolate-template
                      template (or values {}) request)
                    ~(select-keys options [:literal])))
         link (stevedore/script
               (file/ln ~link ~path :force ~true :symbolic ~true))
         blob (stevedore/checked-script
               "Download blob"
               (download-request
                ~new-path
                ~(blobstore/sign-blob-request
                  (or blobstore (environment/get-for request [:blobstore] nil)
                      (throw (IllegalArgumentException.
                              "No :blobstore given for blob content.") ))
                  (:container blob) (:path blob)
                  {:method :get})))
         :else (throw
                (IllegalArgumentException.
                 (str "remote-file " path " specified without content."))))

        ;; process the new file accordingly
        (when install-new-files
          (stevedore/chain-commands
           (if (or overwrite-changes no-versioning force-overwrite)
             (stevedore/script
              (if (file-exists? ~new-path)
                (do
                  ~(stevedore/chain-commands
                    (stevedore/script
                     (file/mv ~new-path ~path :backup ~versioning :force ~true))
                    (if flag-on-changed
                      (stevedore/script (lib/set-flag ~flag-on-changed)))))))
             (stevedore/script
              (var md5diff "")
              (if (&& (file-exists? ~path) (file-exists? ~md5-path))
                (do
                  (file/md5sum-verify ~md5-path)
                  (set! md5diff "$?")))
              (var contentdiff "")
              (if (&& (file-exists? ~path) (file-exists? ~new-path))
                (do
                  (file/diff ~path ~new-path :unified true)
                  (set! contentdiff "$?")))
              (if (== @md5diff 1)
                (do
                  (println "Existing content did not match md5:")
                  (shell/exit 1)))
              (if (!= @contentdiff "0")
                (do
                  ~(stevedore/chain-commands
                    (stevedore/script
                     (file/mv ~new-path ~path :force ~true :backup ~versioning))
                    (if flag-on-changed
                      (stevedore/script (lib/set-flag ~flag-on-changed))))))
              (if-not (file-exists? ~path)
                (do
                  ~(stevedore/chain-commands
                    (stevedore/script (file/mv ~new-path ~path))
                    (if flag-on-changed
                      (stevedore/script (lib/set-flag ~flag-on-changed))))))))
           (file/adjust-file path options)
           (when-not no-versioning
             (stevedore/chain-commands
              (file/write-md5-for-file path md5-path)
              (stevedore/script
               (println "MD5 sum is" @(file/cat ~md5-path)))))))
        ;; cleanup
        (if (and (not no-versioning) (pos? max-versions))
          (stevedore/script
           (pipe
            ((file/ls (str ~path ".~[0-9]*~") :sort-by-time ~true)
             "2>" "/dev/null")
            (file/tail "" :max-lines ~(str "+" (inc max-versions)))
            (shell/xargs (file/rm "" :force ~true))))))
       :delete (stevedore/checked-script
                (str "delete remote-file " path)
                (file/rm ~path :force ~force))))))
=======
(action/def-bash-action remote-file-resource
  [request path & {:keys [action url local-file remote-file link
                          content literal
                          template values
                          md5 md5-url
                          owner group mode force
                          blob blobstore
                          overwrite-changes no-versioning max-versions
                          flag-on-changed]
                   :or {action :create max-versions 5}
                   :as options}]
  (let [new-path (str path ".new")
        md5-path (str path ".md5")
        versioning (if no-versioning "" (stevedore/script (backup-option)))
        proxy (environment/get-for request [:proxy] nil)]
    (case action
      :create
      (stevedore/checked-commands
       (str "remote-file " path)
       (cond
        (and url md5) (stevedore/chained-script
                       (if (|| (not (file-exists? ~path))
                               (!= ~md5 @((pipe
                                           (md5sum ~path)
                                           (cut "-f1" "-d" "' '")))))
                         ~(stevedore/chained-script
                           (download-file ~url ~new-path :proxy ~proxy))))
        ;; Download md5 to temporary directory.
        (and url md5-url) (stevedore/chained-script
                           (var tmpdir (quoted (make-temp-dir "rf")))
                           (var basefile
                                (quoted (str @tmpdir "/" @(basename ~path))))
                           (var newmd5path (quoted (str @basefile ".md5")))
                           (download-file ~md5-url @newmd5path :proxy ~proxy)
                           (if (|| (not (file-exists? ~md5-path))
                                   (diff @newmd5path ~md5-path))
                             (do
                               (download-file ~url ~new-path :proxy ~proxy)
                               (ln -s ~new-path @basefile)
                               (if-not (md5sum-verify @newmd5path)
                                 (do
                                   (echo ~(str "Download of " url
                                               " failed to match md5"))
                                   (exit 1)))))
                           (rm @tmpdir ~{:force true :recursive true}))
        url (stevedore/chained-script
             (download-file ~url ~new-path :proxy ~proxy))
        content (apply file/heredoc
                       new-path content
                       (apply concat (seq (select-keys options [:literal]))))
        local-file nil
        remote-file (stevedore/script
                     (cp -f ~remote-file ~new-path))
        template (apply
                  file/heredoc
                  new-path
                  (templates/interpolate-template
                   template (or values {}) (:node-type request))
                  (apply concat (seq (select-keys options [:literal]))))
        link (stevedore/script (ln -f -s ~link ~path))
        blob (stevedore/checked-script
              "Download blob"
              (download-request
               ~new-path
               ~(blobstore/sign-blob-request
                 (or blobstore (environment/get-for request [:blobstore] nil)
                     (throw (IllegalArgumentException.
                             "No :blobstore given for blob content.") ))
                 (:container blob) (:path blob)
                 {:method :get})))
        :else (throw
               (IllegalArgumentException.
                (str "remote-file " path " specified without content."))))

       ;; process the new file accordingly
       (when install-new-files
         (stevedore/chain-commands
          (if (or overwrite-changes no-versioning force-overwrite)
            (stevedore/script
             (if (file-exists? ~new-path)
               (do
                 ~(stevedore/chain-commands
                   (stevedore/script (mv -f ~versioning ~new-path ~path))
                   (if flag-on-changed
                     (stevedore/script (set-flag ~flag-on-changed)))))))
            (stevedore/script
             (var md5diff "")
             (if (&& (file-exists? ~path) (file-exists? ~md5-path))
               (do
                 (md5sum-verify ~md5-path)
                 (set! md5diff "$?")))
             (var contentdiff "")
             (if (&& (file-exists? ~path) (file-exists? ~new-path))
               (do
                 (diff -u ~path ~new-path)
                 (set! contentdiff "$?")))
             (if (== @md5diff 1)
               (do
                 (echo "Existing content did not match md5:")
                 (exit 1)))
             (if (!= @contentdiff "0")
               (do
                 ~(stevedore/chain-commands
                   (stevedore/script (mv -f ~versioning ~new-path ~path))
                   (if flag-on-changed
                     (stevedore/script (set-flag ~flag-on-changed))))))
             (if-not (file-exists? ~path)
               (do
                 ~(stevedore/chain-commands
                   (stevedore/script (mv ~new-path ~path))
                   (if flag-on-changed
                     (stevedore/script (set-flag ~flag-on-changed))))))))
          (file/adjust-file path options)
          (when-not no-versioning
            (stevedore/chain-commands
             (file/write-md5-for-file path md5-path)
             (stevedore/script (echo "MD5 sum is" @(cat ~md5-path)))))))
       ;; cleanup
       (if (and (not no-versioning) (pos? max-versions))
         (stevedore/script
          (pipe
           (ls -t (str ~path ".~[0-9]*~") "2>" "/dev/null")
           (tail -n ~(str "+" (inc max-versions)))
           (xargs rm -f)))))
      :delete (stevedore/checked-script
               (str "delete remote-file " path)
               (rm ~path ~(select-keys options [:force]))))))
>>>>>>> faece2e8

(defn remote-file
  "Remote file content management.

The `remote-file` resource can specify the content of a remote file in a number
different ways.

By default, the remote-file is versioned, and 5 versions are kept.

The remote content is also verified against it's md5 hash.  If the contents
of the remote file have changed (e.g. have been edited on the remote machine)
then by default the file will not be overwritten, and an error will be raised.
To force overwrite, call `set-force-overwrite` before running `converge` or
`lift`.

Options for specifying the file's content are:
  :url url          - download the specified url to the given filepath
  :content string   - use the specified content directly
  :local-file path  - use the file on the local machine at the given path
  :remote-file path - use the file on the remote machine at the given path
  :link             - file to link to
  :literal          - prevent shell expansion on content
  :md5              - md5 for file
  :md5-url          - a url containing file's md5
  :template         - specify a template to be interpolated
  :values           - values for interpolation
  :blob             - map of :container, :path
  :blobstore        - a jclouds blobstore object (override blobstore in request)

Options for version control are:
  :overwrite-changes - flag to force overwriting of locally modified content
  :no-versioning    - do not version the file
  :max-versions     - specfy the number of versions to keep (default 5)
  :flag-on-changed  - flag to set if file is changed

Options for specifying the file's permissions are:
  :owner user-name
  :group group-name
  :mode  file-mode

To copy the content of a local file to a remote file:
    (remote-file request \"remote/path\" :local-file \"local/path\")

To copy the content of one remote file to another remote file:
    (remote-file request \"remote/path\" :remote-file \"remote/source/path\")

To link one remote file to another remote file:
    (remote-file request \"remote/path\" :link \"remote/source/path\")

To download a url to a remote file:
    (remote-file request \"remote/path\" :url \"http://a.com/path\")

If a url to a md5 file is also available, then it can be specified to prevent
unnecessary downloads and to verify the download.
    (remote-file request \"remote/path\"
      :url \"http://a.com/path\"
      :md5-url \"http://a.com/path.md5\")

If the md5 of the file to download, it can be specified to prevent unnecessary
downloads and to verify the download.
    (remote-file request \"remote/path\"
      :url \"http://a.com/path\"
      :md5 \"6de9439834c9147569741d3c9c9fc010\")

Content can also be copied from a blobstore.
    (remote-file request \"remote/path\"
      :blob {:container \"container\" :path \"blob\"})"
  [request path & {:keys [action url local-file remote-file link
                          content literal
                          template values
                          md5 md5-url
                          owner group mode force
                          blob blobstore
                          overwrite-changes no-versioning max-versions
                          flag-on-changed]
                   :as options}]
  (when-let [f (and local-file (io/file local-file))]
    (when (not (and (.exists f) (.isFile f) (.canRead f)))
      (throw (IllegalArgumentException.
              (format
               (str "'%s' does not exist, is a directory, or is unreadable; "
                    "cannot register it for transfer.")
               local-file)))))
  (->
   request
   (when-> local-file
           ;; transfer local file to remote system if required
           (transfer-file local-file (str path ".new")))
   (apply-map-> remote-file-resource path options)))<|MERGE_RESOLUTION|>--- conflicted
+++ resolved
@@ -8,6 +8,7 @@
    Modification of remote files outside of pallet cause an error to be raised
    by default."
   (:require
+   pallet.resource.script
    [pallet.blobstore :as blobstore]
    [pallet.environment :as environment]
    [pallet.action :as action]
@@ -15,7 +16,6 @@
    [pallet.resource.file :as file]
    [pallet.resource.lib :as lib]
    [pallet.resource.shell :as shell]
-   pallet.resource.script
    [pallet.stevedore :as stevedore]
    [pallet.template :as templates]
    [pallet.utils :as utils]
@@ -116,149 +116,6 @@
    request arg-vector [local-path remote-path]
    :in-sequence :transfer/from-local :origin))
 
-
-<<<<<<< HEAD
-(resource/defresource remote-file-resource
-  (remote-file*
-   [request path & {:keys [action url local-file remote-file link
-                           content literal
-                           template values
-                           md5 md5-url
-                           owner group mode force
-                           blob blobstore
-                           overwrite-changes no-versioning max-versions
-                           flag-on-changed
-                           force]
-                    :or {action :create max-versions 5}
-                    :as options}]
-   (let [new-path (str path ".new")
-         md5-path (str path ".md5")
-         versioning (if no-versioning nil :numbered)
-         proxy (environment/get-for request [:proxy] nil)]
-     (case action
-       :create
-       (stevedore/checked-commands
-        (str "remote-file " path)
-        (cond
-         (and url md5) (stevedore/chained-script
-                        (if (|| (not (file-exists? ~path))
-                                (!= ~md5 @((pipe
-                                            (file/md5sum ~path)
-                                            (file/cut
-                                             "" :fields 1 :delimiter " ")))))
-                          ~(stevedore/chained-script
-                            (file/download-file ~url ~new-path :proxy ~proxy))))
-         ;; Download md5 to temporary directory.
-         (and url md5-url) (stevedore/chained-script
-                            (var tmpdir (quoted (directory/make-temp-dir "rf")))
-                            (var basefile
-                                 (quoted
-                                  (str @tmpdir "/" @(file/basename ~path))))
-                            (var newmd5path (quoted (str @basefile ".md5")))
-                            (file/download-file ~md5-url @newmd5path :proxy ~proxy)
-                            (if (|| (not (file-exists? ~md5-path))
-                                    (file/diff @newmd5path ~md5-path))
-                              (do
-                                (file/download-file ~url ~new-path :proxy ~proxy)
-                                (file/ln ~new-path @basefile :symbolic true)
-                                (if-not (file/md5sum-verify @newmd5path)
-                                  (do
-                                    (println ~(str "Download of " url
-                                                   " failed to match md5"))
-                                    (shell/exit 1)))))
-                            (file/rm @tmpdir :force ~true :recursive ~true))
-         url (stevedore/chained-script
-              (file/download-file ~url ~new-path :proxy ~proxy))
-         content (stevedore/script
-                  (file/heredoc
-                   ~new-path ~content ~(select-keys options [:literal])))
-         local-file nil
-         ;; (let [temp-path (resource/register-file-transfer!
-         ;;                   local-file)]
-         ;;    (stevedore/script
-         ;;     (mv -f (str "~/" ~temp-path) ~new-path)))
-         remote-file (stevedore/script
-                      (file/cp ~remote-file ~new-path :force ~true))
-         template (stevedore/script
-                   (file/heredoc
-                    ~new-path
-                    ~(templates/interpolate-template
-                      template (or values {}) request)
-                    ~(select-keys options [:literal])))
-         link (stevedore/script
-               (file/ln ~link ~path :force ~true :symbolic ~true))
-         blob (stevedore/checked-script
-               "Download blob"
-               (download-request
-                ~new-path
-                ~(blobstore/sign-blob-request
-                  (or blobstore (environment/get-for request [:blobstore] nil)
-                      (throw (IllegalArgumentException.
-                              "No :blobstore given for blob content.") ))
-                  (:container blob) (:path blob)
-                  {:method :get})))
-         :else (throw
-                (IllegalArgumentException.
-                 (str "remote-file " path " specified without content."))))
-
-        ;; process the new file accordingly
-        (when install-new-files
-          (stevedore/chain-commands
-           (if (or overwrite-changes no-versioning force-overwrite)
-             (stevedore/script
-              (if (file-exists? ~new-path)
-                (do
-                  ~(stevedore/chain-commands
-                    (stevedore/script
-                     (file/mv ~new-path ~path :backup ~versioning :force ~true))
-                    (if flag-on-changed
-                      (stevedore/script (lib/set-flag ~flag-on-changed)))))))
-             (stevedore/script
-              (var md5diff "")
-              (if (&& (file-exists? ~path) (file-exists? ~md5-path))
-                (do
-                  (file/md5sum-verify ~md5-path)
-                  (set! md5diff "$?")))
-              (var contentdiff "")
-              (if (&& (file-exists? ~path) (file-exists? ~new-path))
-                (do
-                  (file/diff ~path ~new-path :unified true)
-                  (set! contentdiff "$?")))
-              (if (== @md5diff 1)
-                (do
-                  (println "Existing content did not match md5:")
-                  (shell/exit 1)))
-              (if (!= @contentdiff "0")
-                (do
-                  ~(stevedore/chain-commands
-                    (stevedore/script
-                     (file/mv ~new-path ~path :force ~true :backup ~versioning))
-                    (if flag-on-changed
-                      (stevedore/script (lib/set-flag ~flag-on-changed))))))
-              (if-not (file-exists? ~path)
-                (do
-                  ~(stevedore/chain-commands
-                    (stevedore/script (file/mv ~new-path ~path))
-                    (if flag-on-changed
-                      (stevedore/script (lib/set-flag ~flag-on-changed))))))))
-           (file/adjust-file path options)
-           (when-not no-versioning
-             (stevedore/chain-commands
-              (file/write-md5-for-file path md5-path)
-              (stevedore/script
-               (println "MD5 sum is" @(file/cat ~md5-path)))))))
-        ;; cleanup
-        (if (and (not no-versioning) (pos? max-versions))
-          (stevedore/script
-           (pipe
-            ((file/ls (str ~path ".~[0-9]*~") :sort-by-time ~true)
-             "2>" "/dev/null")
-            (file/tail "" :max-lines ~(str "+" (inc max-versions)))
-            (shell/xargs (file/rm "" :force ~true))))))
-       :delete (stevedore/checked-script
-                (str "delete remote-file " path)
-                (file/rm ~path :force ~force))))))
-=======
 (action/def-bash-action remote-file-resource
   [request path & {:keys [action url local-file remote-file link
                           content literal
@@ -267,12 +124,13 @@
                           owner group mode force
                           blob blobstore
                           overwrite-changes no-versioning max-versions
-                          flag-on-changed]
+                          flag-on-changed
+                          force]
                    :or {action :create max-versions 5}
                    :as options}]
   (let [new-path (str path ".new")
         md5-path (str path ".md5")
-        versioning (if no-versioning "" (stevedore/script (backup-option)))
+        versioning (if no-versioning nil :numbered)
         proxy (environment/get-for request [:proxy] nil)]
     (case action
       :create
@@ -282,43 +140,50 @@
         (and url md5) (stevedore/chained-script
                        (if (|| (not (file-exists? ~path))
                                (!= ~md5 @((pipe
-                                           (md5sum ~path)
-                                           (cut "-f1" "-d" "' '")))))
+                                           (file/md5sum ~path)
+                                           (file/cut
+                                            "" :fields 1 :delimiter " ")))))
                          ~(stevedore/chained-script
-                           (download-file ~url ~new-path :proxy ~proxy))))
+                           (file/download-file ~url ~new-path :proxy ~proxy))))
         ;; Download md5 to temporary directory.
         (and url md5-url) (stevedore/chained-script
-                           (var tmpdir (quoted (make-temp-dir "rf")))
+                           (var tmpdir (quoted (directory/make-temp-dir "rf")))
                            (var basefile
-                                (quoted (str @tmpdir "/" @(basename ~path))))
+                                (quoted
+                                 (str @tmpdir "/" @(file/basename ~path))))
                            (var newmd5path (quoted (str @basefile ".md5")))
-                           (download-file ~md5-url @newmd5path :proxy ~proxy)
+                           (file/download-file ~md5-url @newmd5path :proxy ~proxy)
                            (if (|| (not (file-exists? ~md5-path))
-                                   (diff @newmd5path ~md5-path))
+                                   (file/diff @newmd5path ~md5-path))
                              (do
-                               (download-file ~url ~new-path :proxy ~proxy)
-                               (ln -s ~new-path @basefile)
-                               (if-not (md5sum-verify @newmd5path)
+                               (file/download-file ~url ~new-path :proxy ~proxy)
+                               (file/ln ~new-path @basefile :symbolic true)
+                               (if-not (file/md5sum-verify @newmd5path)
                                  (do
-                                   (echo ~(str "Download of " url
-                                               " failed to match md5"))
-                                   (exit 1)))))
-                           (rm @tmpdir ~{:force true :recursive true}))
+                                   (println ~(str "Download of " url
+                                                  " failed to match md5"))
+                                   (shell/exit 1)))))
+                           (file/rm @tmpdir :force ~true :recursive ~true))
         url (stevedore/chained-script
-             (download-file ~url ~new-path :proxy ~proxy))
-        content (apply file/heredoc
-                       new-path content
-                       (apply concat (seq (select-keys options [:literal]))))
+             (file/download-file ~url ~new-path :proxy ~proxy))
+        content (stevedore/script
+                 (file/heredoc
+                  ~new-path ~content ~(select-keys options [:literal])))
         local-file nil
+        ;; (let [temp-path (resource/register-file-transfer!
+        ;;                   local-file)]
+        ;;    (stevedore/script
+        ;;     (mv -f (str "~/" ~temp-path) ~new-path)))
         remote-file (stevedore/script
-                     (cp -f ~remote-file ~new-path))
-        template (apply
-                  file/heredoc
-                  new-path
-                  (templates/interpolate-template
-                   template (or values {}) (:node-type request))
-                  (apply concat (seq (select-keys options [:literal]))))
-        link (stevedore/script (ln -f -s ~link ~path))
+                     (file/cp ~remote-file ~new-path :force ~true))
+        template (stevedore/script
+                  (file/heredoc
+                   ~new-path
+                   ~(templates/interpolate-template
+                     template (or values {}) request)
+                   ~(select-keys options [:literal])))
+        link (stevedore/script
+              (file/ln ~link ~path :force ~true :symbolic ~true))
         blob (stevedore/checked-script
               "Download blob"
               (download-request
@@ -341,52 +206,55 @@
              (if (file-exists? ~new-path)
                (do
                  ~(stevedore/chain-commands
-                   (stevedore/script (mv -f ~versioning ~new-path ~path))
+                   (stevedore/script
+                    (file/mv ~new-path ~path :backup ~versioning :force ~true))
                    (if flag-on-changed
-                     (stevedore/script (set-flag ~flag-on-changed)))))))
+                     (stevedore/script (lib/set-flag ~flag-on-changed)))))))
             (stevedore/script
              (var md5diff "")
              (if (&& (file-exists? ~path) (file-exists? ~md5-path))
                (do
-                 (md5sum-verify ~md5-path)
+                 (file/md5sum-verify ~md5-path)
                  (set! md5diff "$?")))
              (var contentdiff "")
              (if (&& (file-exists? ~path) (file-exists? ~new-path))
                (do
-                 (diff -u ~path ~new-path)
+                 (file/diff ~path ~new-path :unified true)
                  (set! contentdiff "$?")))
              (if (== @md5diff 1)
                (do
-                 (echo "Existing content did not match md5:")
-                 (exit 1)))
+                 (println "Existing content did not match md5:")
+                 (shell/exit 1)))
              (if (!= @contentdiff "0")
                (do
                  ~(stevedore/chain-commands
-                   (stevedore/script (mv -f ~versioning ~new-path ~path))
+                   (stevedore/script
+                    (file/mv ~new-path ~path :force ~true :backup ~versioning))
                    (if flag-on-changed
-                     (stevedore/script (set-flag ~flag-on-changed))))))
+                     (stevedore/script (lib/set-flag ~flag-on-changed))))))
              (if-not (file-exists? ~path)
                (do
                  ~(stevedore/chain-commands
-                   (stevedore/script (mv ~new-path ~path))
+                   (stevedore/script (file/mv ~new-path ~path))
                    (if flag-on-changed
-                     (stevedore/script (set-flag ~flag-on-changed))))))))
+                     (stevedore/script (lib/set-flag ~flag-on-changed))))))))
           (file/adjust-file path options)
           (when-not no-versioning
             (stevedore/chain-commands
              (file/write-md5-for-file path md5-path)
-             (stevedore/script (echo "MD5 sum is" @(cat ~md5-path)))))))
+             (stevedore/script
+              (println "MD5 sum is" @(file/cat ~md5-path)))))))
        ;; cleanup
        (if (and (not no-versioning) (pos? max-versions))
          (stevedore/script
           (pipe
-           (ls -t (str ~path ".~[0-9]*~") "2>" "/dev/null")
-           (tail -n ~(str "+" (inc max-versions)))
-           (xargs rm -f)))))
+           ((file/ls (str ~path ".~[0-9]*~") :sort-by-time ~true)
+            "2>" "/dev/null")
+           (file/tail "" :max-lines ~(str "+" (inc max-versions)))
+           (shell/xargs (file/rm "" :force ~true))))))
       :delete (stevedore/checked-script
                (str "delete remote-file " path)
-               (rm ~path ~(select-keys options [:force]))))))
->>>>>>> faece2e8
+               (file/rm ~path :force ~force)))))
 
 (defn remote-file
   "Remote file content management.
