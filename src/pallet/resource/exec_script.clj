(ns pallet.resource.exec-script
  "Script execution. script generation is delayed until resource application
   time, so that it occurs wirh the correct target."
  (:require
<<<<<<< HEAD
   [pallet.resource :as resource]
   [pallet.stevedore :as stevedore]
   pallet.resource.script))
=======
   [pallet.action :as action]
   [pallet.stevedore :as stevedore]))
>>>>>>> faece2e8


(def exec-script* (action/bash-action [request script] script))

(defmacro exec-script
  "Execute a bash script remotely"
  [request & script]
  `(exec-script* ~request (stevedore/script ~@script)))

(defmacro exec-checked-script
  "Execute a bash script remotely, throwing if any element of the
   script fails."
  [request name & script]
  `(exec-script* ~request (stevedore/checked-script ~name ~@script)))<|MERGE_RESOLUTION|>--- conflicted
+++ resolved
@@ -2,14 +2,8 @@
   "Script execution. script generation is delayed until resource application
    time, so that it occurs wirh the correct target."
   (:require
-<<<<<<< HEAD
-   [pallet.resource :as resource]
-   [pallet.stevedore :as stevedore]
-   pallet.resource.script))
-=======
    [pallet.action :as action]
    [pallet.stevedore :as stevedore]))
->>>>>>> faece2e8
 
 
 (def exec-script* (action/bash-action [request script] script))
