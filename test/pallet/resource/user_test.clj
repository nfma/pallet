(ns pallet.resource.user-test
  (:use [pallet.stevedore :only [script]]
        clojure.test
        pallet.test-utils)
  (:require
   [pallet.resource.user :as user]
   [pallet.resource :as resource]
   [pallet.script :as script]))

(use-fixtures :once with-ubuntu-script-template)

(deftest create-user-test
  (is (= "/usr/sbin/useradd --create-home user1"
         (script (user/create-user "user1"  ~{:create-home true}))))
  (is (= "/usr/sbin/useradd --system user1"
         (script (user/create-user "user1"  ~{:system true}))))
  (testing "system on rh"
    (binding [script/*template* [:centos]]
      (is (= "/usr/sbin/useradd -r user1"
             (script (user/create-user "user1"  ~{:system true})))))))

(deftest modify-user-test
  (is (= "/usr/sbin/usermod --home \"/home2/user1\" --shell \"/bin/bash\" user1"
         (script
          (user/modify-user
           "user1"  ~{:home "/home2/user1" :shell "/bin/bash"})))))

(deftest user*-create-test
<<<<<<< HEAD
  (is (= "if ! getent passwd user1; then /usr/sbin/useradd --shell /bin/bash user1;fi"
         (user/user* {} "user1" :action :create :shell :bash))))

(deftest user*-modify-test
  (is (= "if getent passwd user1; then /usr/sbin/usermod  user1;else /usr/sbin/useradd  user1;fi"
         (user/user* {} "user1" :action :manage))))
=======
  (is (= (str "if ! getent passwd user1;"
              " then /usr/sbin/useradd --shell \"/bin/bash\" user1;fi")
         (user* {} "user1" :action :create :shell :bash))))

(deftest user*-modify-test
  (is (= (str "if getent passwd user1;"
              " then /usr/sbin/usermod  user1;else /usr/sbin/useradd  user1;fi")
         (user* {} "user1" :action :manage))))
>>>>>>> 5809e667

(deftest user*-lock-test
  (is (= "if getent passwd user1; then /usr/sbin/usermod --lock user1;fi"
         (user/user* {} "user1" :action :lock))))

(deftest user*-unlock-test
  (is (= "if getent passwd user1; then /usr/sbin/usermod --unlock user1;fi"
         (user/user* {} "user1" :action :unlock))))

(deftest user*-remove-test
  (is (= "if getent passwd user1; then /usr/sbin/userdel  user1;fi"
         (user/user* {} "user1" :action :remove))))

(deftest group-create-test
  (is (= "if ! getent group group11; then /usr/sbin/groupadd  group11;fi\n"
         (first (build-resources
                 {}
                 (user/group "group11" :action :create)))))
  (testing "system on rh"
    (is (= "if ! getent group group11; then /usr/sbin/groupadd -r group11;fi\n"
           (first (build-resources
                   {:server {:image {:os-family :centos}}}
                   (user/group "group11" :action :create :system true)))))))<|MERGE_RESOLUTION|>--- conflicted
+++ resolved
@@ -26,23 +26,14 @@
            "user1"  ~{:home "/home2/user1" :shell "/bin/bash"})))))
 
 (deftest user*-create-test
-<<<<<<< HEAD
-  (is (= "if ! getent passwd user1; then /usr/sbin/useradd --shell /bin/bash user1;fi"
-         (user/user* {} "user1" :action :create :shell :bash))))
-
-(deftest user*-modify-test
-  (is (= "if getent passwd user1; then /usr/sbin/usermod  user1;else /usr/sbin/useradd  user1;fi"
-         (user/user* {} "user1" :action :manage))))
-=======
   (is (= (str "if ! getent passwd user1;"
               " then /usr/sbin/useradd --shell \"/bin/bash\" user1;fi")
-         (user* {} "user1" :action :create :shell :bash))))
+         (user/user* {} "user1" :action :create :shell :bash))))
 
 (deftest user*-modify-test
   (is (= (str "if getent passwd user1;"
               " then /usr/sbin/usermod  user1;else /usr/sbin/useradd  user1;fi")
-         (user* {} "user1" :action :manage))))
->>>>>>> 5809e667
+         (user/user* {} "user1" :action :manage))))
 
 (deftest user*-lock-test
   (is (= "if getent passwd user1; then /usr/sbin/usermod --lock user1;fi"
