--- conflicted
+++ resolved
@@ -22,17 +22,10 @@
           (remote-file* {}
            "${TMPDIR-/tmp}/file.tgz" :url "http://site.com/a/file.tgz" :md5 nil)
           (stevedore/script
-<<<<<<< HEAD
            ("cd" "/path")
            ("tar" xz "--strip-components=1" -f "${TMPDIR-/tmp}/file.tgz")))
-         (first (build-resources
+         (first (build-actions/build-actions
                  {}
-=======
-           (cd "/path")
-           (tar xz "--strip-components=1" -f "${TMPDIR-/tmp}/file.tgz")))
-         (first (build-actions/build-actions
-                 []
->>>>>>> faece2e8
                  (remote-directory
                   "/path"
                   :url "http://site.com/a/file.tgz"
@@ -45,19 +38,11 @@
            {} "${TMPDIR-/tmp}/file.tgz"
            :url "http://site.com/a/file.tgz" :md5 nil)
           (stevedore/script
-<<<<<<< HEAD
            ("cd" "/path")
            ("tar" xz "--strip-components=1" -f "${TMPDIR-/tmp}/file.tgz"))
-          (directory/directory* {} "/path" :owner "fred" :recursive true))
-         (first (build-resources
-                 {}
-=======
-           (cd "/path")
-           (tar xz "--strip-components=1" -f "${TMPDIR-/tmp}/file.tgz"))
           (directory* {} "/path" :owner "fred" :recursive true))
          (first (build-actions/build-actions
-                 []
->>>>>>> faece2e8
+                 {}
                  (remote-directory
                   "/path"
                   :url "http://site.com/a/file.tgz"
