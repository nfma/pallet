(ns pallet.resource.directory-test
  (:use pallet.resource.directory)
  (:require
   [pallet.action :as action]
   [pallet.stevedore :as stevedore]
   [pallet.utils :as utils]
   [pallet.test-utils :as test-utils])
  (:use
   clojure.test
   pallet.build-actions))

(use-fixtures :once test-utils/with-ubuntu-script-template)

(def directory* (action/action-fn directory))

(deftest mkdir-test
  (is (= "mkdir -p dir"
         (stevedore/script (mkdir "dir" :path ~true)))))

(deftest directory*-test
  (is (= (stevedore/checked-commands "Directory file1" "mkdir -p file1")
         (directory* {} "file1"))))

(deftest directory-test
  (is (= (stevedore/checked-commands "Directory file1" "mkdir -p file1")
<<<<<<< HEAD
         (first (build-resources {} (directory "file1")))))
  (is (= (stevedore/checked-commands
          "Directory file1"
          "mkdir -m \"0755\" -p file1"
          "chown u file1"
          "chgrp g file1"
          "chmod 0755 file1")
         (first (build-resources
                 {}
                 (directory "file1" :owner "u" :group "g" :mode "0755")))))
  (testing "delete"
    (is (= (stevedore/checked-script
            "Delete directory file1"
            "rm --recursive --force file1")
           (first (build-resources
                   {}
=======
         (first (build-actions [] (directory "file1")))))
  (testing "delete"
    (is (= (stevedore/checked-script "Delete directory file1" "rm -r -f file1")
           (first (build-actions
                   []
>>>>>>> faece2e8
                   (directory "file1" :action :delete :recursive true)))))))

(deftest directories-test
  (is (= (str
          (stevedore/chain-commands
           (directory* {} "d1" :owner "o")
           (directory* {} "d2" :owner "o"))
          \newline)
         (first
<<<<<<< HEAD
          (build-resources
           {}
=======
          (build-actions
           []
>>>>>>> faece2e8
           (directories ["d1" "d2"] :owner "o"))))))<|MERGE_RESOLUTION|>--- conflicted
+++ resolved
@@ -23,30 +23,22 @@
 
 (deftest directory-test
   (is (= (stevedore/checked-commands "Directory file1" "mkdir -p file1")
-<<<<<<< HEAD
-         (first (build-resources {} (directory "file1")))))
+         (first (build-actions {} (directory "file1")))))
   (is (= (stevedore/checked-commands
           "Directory file1"
           "mkdir -m \"0755\" -p file1"
           "chown u file1"
           "chgrp g file1"
           "chmod 0755 file1")
-         (first (build-resources
+         (first (build-actions
                  {}
                  (directory "file1" :owner "u" :group "g" :mode "0755")))))
   (testing "delete"
     (is (= (stevedore/checked-script
             "Delete directory file1"
             "rm --recursive --force file1")
-           (first (build-resources
+           (first (build-actions
                    {}
-=======
-         (first (build-actions [] (directory "file1")))))
-  (testing "delete"
-    (is (= (stevedore/checked-script "Delete directory file1" "rm -r -f file1")
-           (first (build-actions
-                   []
->>>>>>> faece2e8
                    (directory "file1" :action :delete :recursive true)))))))
 
 (deftest directories-test
@@ -56,11 +48,6 @@
            (directory* {} "d2" :owner "o"))
           \newline)
          (first
-<<<<<<< HEAD
-          (build-resources
+          (build-actions
            {}
-=======
-          (build-actions
-           []
->>>>>>> faece2e8
            (directories ["d1" "d2"] :owner "o"))))))