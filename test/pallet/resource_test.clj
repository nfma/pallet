--- conflicted
+++ resolved
@@ -6,30 +6,7 @@
   (:use
    clojure.test))
 
-<<<<<<< HEAD
 (use-fixtures :once (test-utils/console-logging-threshold))
-=======
-
-;; (deftest reset-resources-test
-;;   (with-init-resources {:k :v}
-;;     (reset-resources)
-;;     (is (= {} *required-resources*))))
-
-;; (deftest in-phase-test
-;;   (in-phase :fred
-;;     (is (= :fred *phase*))))
-
-(deftest after-phase-test
-  (is (= :pallet.resource/after-fred (after-phase :fred))))
-
-(deftest pre-phase-test
-  (is (= :pallet.resource/pre-fred (pre-phase :fred))))
-
-(deftest phase-list-test
-  (testing "pre, after added"
-    (is (= [:pallet.resource/pre-fred :fred :pallet.resource/after-fred]
-             (phase-list :fred)))))
->>>>>>> 3555d633
 
 (defmacro is-phase
   [session phase]
@@ -42,14 +19,14 @@
          (:phase
           (execute-after-phase
            {:phase :fred}
-           (is-phase :pallet.resource/after-fred))))))
+           (is-phase :pallet.phase/post-fred))))))
 
 (deftest execute-pre-phase-test
   (is (= :fred
          (:phase
           (execute-pre-phase
            {:phase :fred}
-           (is-phase :pallet.resource/pre-fred))))))
+           (is-phase :pallet.phase/pre-fred))))))
 
 (test-utils/with-console-logging-threshold :error
   (defresource test-resource (f [session arg] (name arg)))
