(ns pallet.core.jclouds-core-test
  (:use pallet.core)
  (require
   [pallet.action :as action]
   [pallet.action.exec-script :as exec-script]
   [pallet.action.file :as file]
   [pallet.build-actions :as build-actions]
   [pallet.compute :as compute]
   [pallet.compute.jclouds :as jclouds]
   [pallet.compute.jclouds-ssh-test :as ssh-test]
   [pallet.compute.jclouds-test-utils :as jclouds-test-utils]
   [pallet.core :as core]
   [pallet.execute :as execute]
   [pallet.mock :as mock]
   [pallet.parameter :as parameter]
   [pallet.phase :as phase]
   [pallet.stevedore :as stevedore]
   [pallet.target :as target]
   [pallet.test-utils :as test-utils]
   [pallet.utils :as utils]
   [clojure.contrib.logging :as logging])
  (:use
   clojure.test)
  (:import [org.jclouds.compute.domain NodeState OperatingSystem OsFamily]))

;; Allow running against other compute services if required
(def *compute-service* ["stub" "" "" ])

(use-fixtures
  :each
  (jclouds-test-utils/compute-service-fixture
   *compute-service*
   :extensions
   [(ssh-test/ssh-test-client ssh-test/no-op-ssh-client)]))

(use-fixtures :once (test-utils/console-logging-threshold))

(deftest with-admin-user-test
  (let [x (rand)]
    (with-admin-user [x]
      (is (= x (:username pallet.utils/*admin-user*))))))

;; this test doesn't work too well if the test are run in more than
;; one thread...
#_
(deftest admin-user-test
  (let [username "userfred"
        old pallet.utils/*admin-user*]
    (admin-user username)
    (is (map? pallet.utils/*admin-user*))
    (is (= username (:username pallet.utils/*admin-user*)))
    (is (= (pallet.utils/default-public-key-path)
           (:public-key-path pallet.utils/*admin-user*)))
    (is (= (pallet.utils/default-private-key-path)
           (:private-key-path pallet.utils/*admin-user*)))
    (is (nil? (:password pallet.utils/*admin-user*)))

    (admin-user username :password "pw" :public-key-path "pub"
                :private-key-path "pri")
    (is (map? pallet.utils/*admin-user*))
    (is (= username (:username pallet.utils/*admin-user*)))
    (is (= "pub" (:public-key-path pallet.utils/*admin-user*)))
    (is (= "pri" (:private-key-path pallet.utils/*admin-user*)))
    (is (= "pw" (:password pallet.utils/*admin-user*)))

    (admin-user old)
    (is (= old pallet.utils/*admin-user*))))

(deftest converge-node-counts-test
  (let [a-node (jclouds/make-node "a" :state NodeState/RUNNING)]
    (is
     (= [a-node]
          (->
           (#'core/converge-node-counts
            {:groups [(test-utils/group :a :count 1 :servers [{:node a-node}])]
             :environment
             {:compute (jclouds-test-utils/compute)
              :algorithms {:converge-fn #'pallet.core/serial-adjust-node-counts
                           :lift-fn #'pallet.core/sequential-lift}}})
           :all-nodes))))
  (let [build-template org.jclouds.compute/build-template
        a-node (jclouds/make-node "a" :state NodeState/RUNNING)]
    (mock/expects [(org.jclouds.compute/run-nodes
                    [tag n template compute]
                    (mock/once
                     (is (= "a" tag))
                     (is (= 1 n))
                     [a-node]))
                   (org.jclouds.compute/build-template
                    [compute & options]
                    (mock/times 2 (apply build-template compute options)))]
                  (is
                   (= [a-node]
                        (->
                         (#'core/converge-node-counts
                          {:groups [(test-utils/group :a :count 1 :servers [])]
                           :environment
                           {:compute (jclouds-test-utils/compute)
                            :algorithms
                            {:converge-fn
                             #'pallet.core/serial-adjust-node-counts
                             :lift-fn #'pallet.core/sequential-lift}}})
                         :all-nodes))))))

(deftest parallel-converge-node-counts-test
  (let [a-node (jclouds/make-node "a" :state NodeState/RUNNING)]
    (is
     (= [a-node]
          (->
           (#'core/converge-node-counts
            {:groups [(test-utils/group :a :count 1 :servers [{:node a-node}])]
             :environment
             {:compute (jclouds-test-utils/compute)
              :algorithms {:converge-fn
                           #'pallet.core/parallel-adjust-node-counts
                           :lift-fn #'pallet.core/parallel-lift}}})
           :all-nodes))))
  (let [build-template org.jclouds.compute/build-template
        a-node (jclouds/make-node "a" :state NodeState/RUNNING)]
    (mock/expects [(clojure.core/future-call
                    [f]
                    (mock/once (delay (f)))) ;; delay implements deref
                   (org.jclouds.compute/run-nodes
                    [tag n template compute]
                    (mock/once
                     (is (= 1 n))
                     [a-node]))
                   (org.jclouds.compute/build-template
                    [compute & options]
                    (mock/times 2 (apply build-template compute options)))]
                  (is
                   (=
                    [a-node]
                    (->
                     (#'core/converge-node-counts
                      {:groups [(test-utils/group :a :count 1)]
                       :environment
                       {:compute (jclouds-test-utils/compute)
                        :algorithms
                        {:converge-fn
                         #'pallet.core/parallel-adjust-node-counts
                         :lift-fn #'pallet.core/parallel-lift}}})
                     :all-nodes))))))

(deftest nodes-in-set-test
  (let [a (group-spec "a" :image {:os-family :ubuntu})
        b (group-spec "b" :image {:os-family :ubuntu})
        a-node (jclouds/make-node "a")
        b-node (jclouds/make-node "b")]
    (is (= {a #{a-node}}
           (#'core/nodes-in-set {a a-node} nil nil)))
    (is (= {a #{a-node b-node}}
           (#'core/nodes-in-set {a #{a-node b-node}} nil nil)))
    (is (= {a #{a-node} b #{b-node}}
           (#'core/nodes-in-set {a #{a-node} b #{b-node}} nil nil))))
  (let [a (group-spec "a" :image {:os-family :ubuntu})
        b (group-spec "b" :image {:os-family :ubuntu})
        pa (group-spec "pa" :image {:os-family :ubuntu})
        pb (group-spec "pb" :image {:os-family :ubuntu})
        a-node (jclouds/make-node "a")
        b-node (jclouds/make-node "b")]
    (is (= {pa #{a-node}}
           (#'core/nodes-in-set {a a-node} "p" nil)))
    (is (= {pa #{a-node b-node}}
           (#'core/nodes-in-set {a #{a-node b-node}} "p" nil)))
    (is (= {pa #{a-node} pb #{b-node}}
           (#'core/nodes-in-set {a #{a-node} b #{b-node}} "p" nil)))
    (is (= {pa #{a-node} pb #{b-node}}
           (#'core/nodes-in-set {a a-node b b-node} "p" nil)))))

(deftest node-in-types?-test
  (defnode a {})
  (defnode b {})
  (is (#'core/node-in-types? [a b] (jclouds/make-node "a")))
  (is (not (#'core/node-in-types? [a b] (jclouds/make-node "c")))))

(def test-component
  (action/bash-action [request arg] (str arg)))

(defn seen-fn
  "Generate a local function, which uses an atom to record when it is called."
  [name]
  (let [seen (atom nil)
        seen? (fn [] @seen)]
    [(action/clj-action
       [request]
       (clojure.contrib.logging/info (format "Seenfn %s" name))
       (is (not @seen))
       (reset! seen true)
       (is (:target-node request))
       (is (:node-type request))
       request)
      seen?]))

(deftest lift-test
  (testing "jclouds"
    (let [local (group-spec "local")
          [localf seen?] (seen-fn "lift-test")]
      (is (.contains
           "bin"
           (with-out-str
             (lift {local (jclouds/make-localhost-node)}
                   :phase [(phase/phase-fn (exec-script/exec-script (ls "/")))
                           (phase/phase-fn (localf))]
                   :user (assoc utils/*admin-user*
                           :username (test-utils/test-username)
                           :no-sudo true)
                   :compute nil))))
      (is (seen?)))))

(deftest lift2-test
  (let [[localf seen?] (seen-fn "lift2-test")
        [localfy seeny?] (seen-fn "lift2-test y")
        x1 (group-spec "x1" :phases {:configure (phase/phase-fn localf)})
        y1 (group-spec "y1" :phases {:configure (phase/phase-fn localfy)})]
    (is (map?
         (lift {x1 (jclouds/make-unmanaged-node "x" "localhost")
                y1 (jclouds/make-unmanaged-node "y" "localhost")}
               :user (assoc utils/*admin-user*
                       :username (test-utils/test-username)
                       :no-sudo true)
               :compute nil)))
    (is (seen?))
    (is (seeny?))))

(deftest lift*-nodes-binding-test
  (let [a (group-spec "a")
        b (group-spec "b")
        na (jclouds/make-node "a")
        nb (jclouds/make-node "b")
        nc (jclouds/make-node "c" :state NodeState/TERMINATED)]
    (mock/expects [(sequential-apply-phase
                    [request group-nodes]
                    (do
                      (is (= #{na nb} (set (:all-nodes request))))
                      (is (= #{na nb} (set (map :node group-nodes))))
                      (is (= #{na nb}
                             (set (map
                                   :node
                                   (-> request :groups first :servers)))))
                      []))]
                  (lift*
                   {:node-set {a #{na nb nc}}
                    :phase-list [:configure]
                    :environment
                    {:compute nil
                     :user utils/*admin-user*
                     :middleware *middleware*
                     :algorithms
                     {:converge-fn #'pallet.core/serial-adjust-node-counts
                      :lift-fn sequential-lift}}}))
    (mock/expects [(sequential-apply-phase
                    [request group-nodes]
                    (do
                      (is (= #{na nb} (set (:all-nodes request))))
                      (is (= na
                             (-> request
                                 :groups first :servers first :node)))
                      (is (= nb
                             (-> request
                                 :groups second :servers first :node)))
                      []))]
                  (lift*
                   {:node-set {a #{na} b #{nb}}
                    :phase-list [:configure]
                    :environment
                    {:compute nil
                     :user utils/*admin-user*
                     :middleware *middleware*
                     :algorithms
                     {:converge-fn #'pallet.core/serial-adjust-node-counts
                      :lift-fn sequential-lift}}}))))

(deftest lift-multiple-test
  (let [a (group-spec "a")
        b (group-spec "b")
        na (jclouds/make-node "a")
        nb (jclouds/make-node "b")
        nc (jclouds/make-node "c")]
    (mock/expects [(org.jclouds.compute/nodes-with-details
                     [_]
                     (mock/once [na nb nc]))
                   (sequential-apply-phase
                    [request group-nodes]
                    (mock/times 6 ;; 2 groups :pre, :after, :configure
                      (is (= #{na nb nc} (set (:all-nodes request))))
                      (let [m (into
                               {}
                               (map (juxt :group-name identity)
                                    (:groups request)))]
                        (is (= na (-> m :a :servers first :node)))
                        (is (= nb (-> m :b :servers first :node)))
                        (is (= 2 (count (:groups request)))))
                      []))]
                  (lift [a b] :compute (jclouds-test-utils/compute)
                        :environment
                        {:algorithms
                         {:lift-fn pallet.core/sequential-lift}}))))

(deftest create-nodes-test
  (let [a (jclouds/make-node "a")
        nodes (#'core/create-nodes
               (group-spec :a :servers [{:node a}]) 1
               {:compute (jclouds-test-utils/compute)})]
    (is (seq nodes))
    (is (= 2 (count nodes)))
    (is (= "a" (compute/tag (first nodes))))
    (is (= "a" (compute/tag (second nodes))))))

(deftest destroy-nodes-test
  (testing "remove all"
    (let [a (jclouds/make-node "a")
          nodes (#'core/destroy-nodes
                 (test-utils/group :a :servers [{:node a}]) 1
                 {:compute (jclouds-test-utils/compute)})]
      (is (nil? (seq nodes)))))
  (testing "remove some"
    (let [a (jclouds/make-node "a")
          b (jclouds/make-node "a")
          nodes (#'core/destroy-nodes
                 (test-utils/group :a :servers [{:node a} {:node b}]) 1
                 {:compute (jclouds-test-utils/compute)})]
      (is (seq nodes))
      (is (= 1 (count nodes)))
      (is (= "a" (compute/tag (first nodes)))))))

(deftest converge*-test
  (logging/info "converge*-test")
  (let [a (make-node :a {})
        b (make-node :b {})
        na (jclouds/make-node "a")
        nb (jclouds/make-node "b")
        nb2 (jclouds/make-node "b" :id "b2" :state NodeState/TERMINATED)]
    (mock/expects [(sequential-apply-phase
                    [request nodes]
                    (do
                      (is (= #{na nb} (set (:all-nodes request))))
                      []))
                   (org.jclouds.compute/nodes-with-details [_] [na nb nb2])]
                  (converge*
                   {:node-set [(assoc a :count 1) (assoc b :count 1)]
                    :phase-list [:configure]
                    :environment
                    {:compute (jclouds-test-utils/compute)
                     :middleware *middleware*
                     :algorithms
                     {:converge-fn #'pallet.core/serial-adjust-node-counts
                      :lift-fn sequential-lift}}})))
  (logging/info "converge*-test end"))

(deftest converge-test
  (let [hi (action/bash-action [request] "Hi")
        id "a"
        node (make-node "a" {} :configure hi)
        request (converge {node 2}
                          :compute (jclouds-test-utils/compute)
                          :middleware [core/translate-action-plan
                                       execute/execute-echo])]
    (is (map? request))
    (is (map? (-> request :results)))
    (is (map? (-> request :results first second)))
    (is (:configure (-> request :results first second)))
    (is (some
         #(= "Hi\n" %)
         (:configure (-> request :results first second))))
    (is (= 2 (count (:all-nodes request))))
    (is (= 2 (count (org.jclouds.compute/nodes (jclouds-test-utils/compute)))))
    (testing "remove some instances"
      (let [reqeust (converge {node 1}
                              :compute (jclouds-test-utils/compute)
                              :middleware [core/translate-action-plan
                                           execute/execute-echo])]
        (Thread/sleep 300) ;; stub destroyNode is asynchronous ?
        (is (= 1 (count (compute/nodes (jclouds-test-utils/compute)))))))
    (testing "remove all instances"
      (let [request (converge {node 0}
                              :compute (jclouds-test-utils/compute)
                              :middleware [core/translate-action-plan
                                           execute/execute-echo])]
        (is (= 0 (count (filter
                         (complement compute/terminated?)
                         (:all-nodes request)))))))))


(deftest lift-with-runtime-params-test
  ;; test that parameters set at execution time are propogated
  ;; between phases
  (let [assoc-runtime-param (action/clj-action
                             [request]
                             (parameter/assoc-for-target request [:x] "x"))

        get-runtime-param (action/bash-action
                           [request]
                           (format
                            "echo %s" (parameter/get-for-target request [:x])))
        node (make-node
              "localhost" {}
              :configure assoc-runtime-param
              :configure2 (fn [request]
                            (is (= (parameter/get-for-target request [:x])
                                   "x"))
                            (get-runtime-param request)))
        request (lift {node (jclouds/make-localhost-node)}
                      :phase [:configure :configure2]
<<<<<<< HEAD
                      :user (assoc utils/*admin-user* :no-sudo true)
                      :compute (jclouds-test-utils/compute))]
=======
                       :user (assoc utils/*admin-user*
                               :username (test-utils/test-username)
                               :no-sudo true)
                      :compute org.jclouds.compute/*compute*)]
>>>>>>> a72bc165
    (is (map? request))
    (is (map? (-> request :results)))
    (is (map? (-> request :results first second)))
    (is (-> request :results :localhost :configure))
    (is (-> request :results :localhost :configure2))
    (let [{:keys [out err exit]} (-> request
                                     :results :localhost :configure2 first)]
      (is out)
      (is (= err ""))
      (is (zero? exit)))))<|MERGE_RESOLUTION|>--- conflicted
+++ resolved
@@ -402,15 +402,10 @@
                             (get-runtime-param request)))
         request (lift {node (jclouds/make-localhost-node)}
                       :phase [:configure :configure2]
-<<<<<<< HEAD
-                      :user (assoc utils/*admin-user* :no-sudo true)
+                      :user (assoc utils/*admin-user*
+                              :username (test-utils/test-username)
+                              :no-sudo true)
                       :compute (jclouds-test-utils/compute))]
-=======
-                       :user (assoc utils/*admin-user*
-                               :username (test-utils/test-username)
-                               :no-sudo true)
-                      :compute org.jclouds.compute/*compute*)]
->>>>>>> a72bc165
     (is (map? request))
     (is (map? (-> request :results)))
     (is (map? (-> request :results first second)))
