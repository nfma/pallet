<?xml version="1.0" encoding="UTF-8"?>
<project xmlns="http://maven.apache.org/POM/4.0.0" xmlns:xsi="http://www.w3.org/2001/XMLSchema-instance" xsi:schemaLocation="http://maven.apache.org/POM/4.0.0 http://maven.apache.org/maven-v4_0_0.xsd">
    <modelVersion>4.0.0</modelVersion>
    <parent>
      <groupId>org.sonatype.oss</groupId>
      <artifactId>oss-parent</artifactId>
      <version>5</version>
    </parent>
    <groupId>org.cloudhoist</groupId>
    <artifactId>pallet</artifactId>
<<<<<<< HEAD
    <version>0.3.0-vmfest-SNAPSHOT</version>
=======
    <version>0.3.1-SNAPSHOT</version>
>>>>>>> f100b142
    <packaging>jar</packaging>
    <name>pallet</name>
    <description>Pallet - provisioning and configuration of compute nodes</description>
    <url>http://github.com/hugoduncan/pallet</url>
    <inceptionYear>2010</inceptionYear>

    <licenses>
      <license>
        <name>Eclipse Public License</name>
        <url>http://www.eclipse.org/legal/epl-v10.html</url>
      </license>
    </licenses>

    <mailingLists>
      <mailingList>
        <name>pallet-clj</name>
        <subscribe>http://groups.google.com/group/pallet-clj</subscribe>
        <unsubscribe>http://groups.google.com/group/pallet-clj</unsubscribe>
        <post>palle-clj@googlegroups.com</post>
        <archive>http://groups.google.com/group/pallet-clj</archive>
      </mailingList>
    </mailingLists>

    <scm>
      <connection>scm:git:git://github.com/hugoduncan/pallet.git</connection>
      <developerConnection>scm:git:ssh://git@github.com/hugoduncan/pallet.git</developerConnection>
      <url>http://github.com/hugoduncan/pallet</url>
    </scm>

    <distributionManagement>
      <repository>
        <id>sonatype-nexus-staging</id>
        <url>https://oss.sonatype.org/service/local/staging/deploy/maven2</url>
        <uniqueVersion>false</uniqueVersion>
      </repository>
      <snapshotRepository>
        <id>${snapshotRepository.id}</id>
        <url>${snapshotRepository.url}</url>
      </snapshotRepository>
    </distributionManagement>

    <build>
        <sourceDirectory>src</sourceDirectory>
        <resources>
            <resource>
                <directory>src</directory>
            </resource>
            <resource>
                <directory>resources</directory>
            </resource>
        </resources>
        <testResources>
            <testResource>
                <directory>test</directory>
            </testResource>
        </testResources>
        <plugins>
            <plugin>
                <groupId>com.theoryinpractise</groupId>
                <artifactId>clojure-maven-plugin</artifactId>
                <version>1.3.4</version>
                <configuration>
                    <sourceDirectories>
                        <sourceDirectory>src</sourceDirectory>
                    </sourceDirectories>
                    <testSourceDirectories>
                        <testSourceDirectory>test</testSourceDirectory>
                    </testSourceDirectories>
                    <clojureOptions>-Xmx512m -Djava.awt.headless=true -XX:MaxPermSize=256m</clojureOptions>
                    <warnOnReflection>true</warnOnReflection>
                    <testDeclaredNamespaceOnly>false</testDeclaredNamespaceOnly>
                    <compileDeclaredNamespaceOnly>true</compileDeclaredNamespaceOnly>
                    <!-- we want the AOT compile sanity check, but still only ship source -->
                    <outputDirectory>${project.build.directory}/clojure-classes</outputDirectory>
                </configuration>
                <executions>
                    <execution>
                        <id>test-clojure</id>
                        <phase>test</phase>
                        <goals>
                            <goal>test</goal>
                        </goals>
                    </execution>
                </executions>
            </plugin>
            <plugin>
                <artifactId>maven-jar-plugin</artifactId>
                <configuration>
                    <excludes>
                        <exclude>log4j.xml</exclude>
                    </excludes>
                </configuration>
                <executions>
                  <execution>
                    <goals>
                      <goal>test-jar</goal>
                    </goals>
                  </execution>
                </executions>
            </plugin>
            <plugin>
                <!-- NOTE: We don't need a groupId specification because the group is
           org.apache.maven.plugins ...which is assumed by default.
          -->
                <artifactId>maven-assembly-plugin</artifactId>
                <version>2.2-beta-5</version>
                <configuration>
                    <outputDirectory>${project.basedir}</outputDirectory>
                    <appendAssemblyId>false</appendAssemblyId>
                    <finalName>lib</finalName>
                    <descriptorSourceDirectory>${project.basedir}/assembly</descriptorSourceDirectory>
                </configuration>
            </plugin>
            <plugin>
              <artifactId>maven-enforcer-plugin</artifactId>
              <executions>
                <execution>
                  <id>enforce-banned-dependencies</id>
                  <goals>
                    <goal>enforce</goal>
                  </goals>
                  <configuration>
                    <rules>
                      <bannedDependencies>
                        <excludes>
                          <exclude>:maven-dependency-plugin</exclude>
                        </excludes>
                      </bannedDependencies>
                    </rules>
                  </configuration>
                </execution>
                <execution>
                  <id>enforce-java</id>
                  <goals>
                    <goal>enforce</goal>
                  </goals>
                  <configuration>
                    <rules>
                      <requireJavaVersion>
                        <version>[1.6,)</version>
                      </requireJavaVersion>
                      <requireMavenVersion>
                        <version>[2.2.1,)</version>
                      </requireMavenVersion>
                    </rules>
                  </configuration>
                </execution>
              </executions>
            </plugin>
          </plugins>
          <extensions>
          <!-- Enabling the use of SSH -->
          <extension>
            <groupId>org.apache.maven.wagon</groupId>
            <artifactId>wagon-ssh-external</artifactId>
            <version>1.0-beta-6</version>
          </extension>
        </extensions>
    </build>
    <dependencies>
        <dependency>
          <groupId>org.clojure</groupId>
          <artifactId>clojure</artifactId>
          <version>1.2.0</version>
        </dependency>
        <dependency>
          <groupId>org.clojure</groupId>
          <artifactId>clojure-contrib</artifactId>
          <version>1.2.0</version>
        </dependency>

        <dependency>
            <groupId>clj-http</groupId>
            <artifactId>clj-http</artifactId>
            <version>0.1.1</version>
        </dependency>
        <dependency>
            <groupId>clj-ssh</groupId>
            <artifactId>clj-ssh</artifactId>
            <version>0.2.0</version>
        </dependency>
        <dependency>
            <groupId>log4j</groupId>
            <artifactId>log4j</artifactId>
            <version>1.2.14</version>
            <optional>true</optional>
        </dependency>
        <dependency>
            <groupId>com.jcraft</groupId>
            <artifactId>jsch</artifactId>
            <version>0.1.42</version>
        </dependency>
        <dependency>
            <groupId>jline</groupId>
            <artifactId>jline</artifactId>
            <version>0.9.94</version>
            <optional>true</optional>
        </dependency>
        <dependency>
            <groupId>org.cloudhoist</groupId>
            <artifactId>enlive</artifactId>
            <version>1.0.0</version>
        </dependency>
        <dependency>
          <groupId>org.apache.maven</groupId>
          <artifactId>maven-settings</artifactId>
          <version>2.0.10</version>
        </dependency>
        <dependency>
         <groupId>swank-clojure</groupId>
         <artifactId>swank-clojure</artifactId>
         <version>1.2.1</version>
         <optional>true</optional>
        </dependency>
    </dependencies>

    <repositories>
        <repository>
            <id>sonatype-snapshots</id>
            <url>http://oss.sonatype.org/content/repositories/snapshots</url>
        </repository>
        <repository>
            <id>sonatype</id>
            <url>http://oss.sonatype.org/content/repositories/releases</url>
        </repository>
        <repository>
            <id>clojure</id>
            <url>http://build.clojure.org/releases</url>
        </repository>
        <repository>
            <id>clojure-snapshots</id>
            <url>http://build.clojure.org/snapshots</url>
        </repository>
        <repository>
            <id>clojars</id>
            <url>http://clojars.org/repo</url>
        </repository>
    </repositories>
    <profiles>
      <profile>
        <id>sonatype-release-profile-extension</id>
        <activation>
          <property>
            <name>performRelease</name>
            <value>true</value>
          </property>
        </activation>
        <build>
          <plugins>
            <plugin>
              <artifactId>maven-gpg-plugin</artifactId>
              <configuration>
                <keyName>${gpg.keyname}</keyName>
                <passphrase>${gpg.passphrase}</passphrase>
              </configuration>
              <executions>
                <execution>
                  <id>sign-artifacts</id>
                  <phase>verify</phase>
                  <goals>
                    <goal>sign</goal>
                  </goals>
                </execution>
              </executions>
            </plugin>
          </plugins>
        </build>
      </profile>
      <profile>
        <id>testuser</id>
        <build>
          <plugins>
            <plugin>
              <groupId>com.theoryinpractise</groupId>
              <artifactId>clojure-maven-plugin</artifactId>
              <version>1.3.5</version>
              <configuration>
                <clojureOptions>-Xmx512m -Djava.awt.headless=true -XX:MaxPermSize=256m -Dssh.username=testuser</clojureOptions>
              </configuration>
            </plugin>
          </plugins>
        </build>
      </profile>

      <profile>
        <id>jclouds</id>
        <activation>
	  <activeByDefault>true</activeByDefault>
        </activation>
        <dependencies>
          <dependency>
            <groupId>org.jclouds</groupId>
            <artifactId>jclouds-compute</artifactId>
            <version>1.0-beta-8</version>
          </dependency>
          <dependency>
            <groupId>org.jclouds</groupId>
            <artifactId>jclouds-blobstore</artifactId>
            <version>1.0-beta-8</version>
          </dependency>

          <!-- You will need the jclouds provider specific jars for your project -->
          <!-- An alternative to invidual provider jars is to pull in everything -->
          <!-- <dependency> -->
          <!--     <groupId>org.jclouds</groupId> -->
          <!--     <artifactId>jclouds-all</artifactId> -->
          <!--     <version>1.0-beta-8</version> -->
          <!--     <optional>true</optional> -->
          <!-- </dependency> -->
          <dependency>
            <groupId>org.jclouds</groupId>
            <artifactId>jclouds-aws</artifactId>
            <version>1.0-beta-8</version>
            <optional>true</optional>
          </dependency>
          <dependency>
            <groupId>org.jclouds</groupId>
            <artifactId>jclouds-bluelock</artifactId>
            <version>1.0-beta-8</version>
            <optional>true</optional>
          </dependency>
          <dependency>
            <groupId>org.jclouds</groupId>
            <artifactId>jclouds-gogrid</artifactId>
            <version>1.0-beta-8</version>
            <optional>true</optional>
          </dependency>
          <dependency>
            <groupId>org.jclouds</groupId>
            <artifactId>jclouds-rackspace</artifactId>
            <version>1.0-beta-8</version>
            <optional>true</optional>
          </dependency>
          <dependency>
            <groupId>org.jclouds</groupId>
            <artifactId>jclouds-rimuhosting</artifactId>
            <version>1.0-beta-8</version>
            <optional>true</optional>
          </dependency>
          <dependency>
            <groupId>org.jclouds</groupId>
            <artifactId>jclouds-slicehost</artifactId>
            <version>1.0-beta-8</version>
            <optional>true</optional>
          </dependency>
          <dependency>
            <groupId>org.jclouds</groupId>
            <artifactId>jclouds-terremark</artifactId>
            <version>1.0-beta-8</version>
            <optional>true</optional>
          </dependency>

          <dependency>
            <groupId>org.jclouds</groupId>
            <artifactId>jclouds-jsch</artifactId>
            <version>1.0-beta-8</version>
          </dependency>
          <dependency>
            <groupId>org.jclouds</groupId>
            <artifactId>jclouds-log4j</artifactId>
            <version>1.0-beta-8</version>
          </dependency>
          <dependency>
            <groupId>org.jclouds</groupId>
            <artifactId>jclouds-enterprise</artifactId>
            <version>1.0-beta-8</version>
          </dependency>
        </dependencies>
      </profile>

      <profile>
        <id>vmfest</id>
        <activation>
	  <activeByDefault>true</activeByDefault>
        </activation>
        <dependencies>
          <dependency>
            <groupId>vmfest</groupId>
            <artifactId>vmfest</artifactId>
            <version>0.1.0-SNAPSHOT</version>
          </dependency>
        </dependencies>
      </profile>

      <profile>
        <id>no-jclouds</id>
        <build>
          <plugins>
            <plugin>
              <groupId>com.theoryinpractise</groupId>
              <artifactId>clojure-maven-plugin</artifactId>
              <configuration>
                <testDeclaredNamespaceOnly>true</testDeclaredNamespaceOnly>
                <testNamespaces>
                  <namespace>pallet\..*</namespace>
                  <namespace>!pallet.compute.jclouds.*</namespace>
                  <namespace>!pallet.blobstore.jclouds</namespace>
                  <namespace>!pallet.core.jclouds.*</namespace>
                </testNamespaces>
              </configuration>
            </plugin>
          </plugins>
        </build>
      </profile>
      <profile>
        <id>sonatype-repo-deploy</id>
        <activation>
          <activeByDefault>true</activeByDefault>
        </activation>
        <properties>
          <snapshotRepository.url>https://oss.sonatype.org/content/repositories/snapshots</snapshotRepository.url>
          <snapshotRepository.id>sonatype-nexus-snapshots</snapshotRepository.id>
        </properties>
      </profile>
    </profiles>

    <developers>
      <developer>
        <name>Hugo Duncan</name>
        <id>hugoduncan</id>
        <email>hugo -at- hugoduncan -dot- org</email>
        <roles>
          <role>PMC</role>
          <role>Developer</role>
        </roles>
        <timezone>-5</timezone>
      </developer>
      <developer>
        <name>Adrian Cole</name>
        <id>ferncam1</id>
        <email>adrian -at- jclouds -dot- org</email>
        <organization>jclouds</organization>
        <roles>
          <role>Developer</role>
        </roles>
        <url>http://www.jclouds.org</url>
        <timezone>-8</timezone>
      </developer>
    </developers>

    <contributors>
      <contributor>
	<name>Chas Emerick</name>
	<email>cemerick -at- snowtide -dot- com</email>
	<organization>Snowtide Informatics</organization>
	<organizationUrl>http://snowtide.com</organizationUrl>
	<timezone>-5</timezone>
	<url>http://cemerick.com</url>
      </contributor>
    </contributors>

    <properties>
      <project.build.sourceEncoding>UTF-8</project.build.sourceEncoding>
    </properties>
</project><|MERGE_RESOLUTION|>--- conflicted
+++ resolved
@@ -8,11 +8,7 @@
     </parent>
     <groupId>org.cloudhoist</groupId>
     <artifactId>pallet</artifactId>
-<<<<<<< HEAD
     <version>0.3.0-vmfest-SNAPSHOT</version>
-=======
-    <version>0.3.1-SNAPSHOT</version>
->>>>>>> f100b142
     <packaging>jar</packaging>
     <name>pallet</name>
     <description>Pallet - provisioning and configuration of compute nodes</description>
